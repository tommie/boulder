#!/usr/bin/env python2.7
import atexit
import base64
import os
import re
import shutil
import socket
import subprocess
import sys
import tempfile
<<<<<<< HEAD
import urllib
=======
import time
>>>>>>> 6dde713f
import urllib2

import startservers


class ExitStatus:
    OK, PythonFailure, NodeFailure, Error, OCSPFailure, CTFailure = range(6)


class ProcInfo:
    """
        Args:
            cmd (str): The command that was run
            proc(subprocess.Popen): The Popen of the command run
    """

    def __init__(self, cmd, proc):
        self.cmd = cmd
        self.proc = proc


def die(status):
    global exit_status
    # Set exit_status so cleanup handler knows what to report.
    exit_status = status
    sys.exit(exit_status)

# Fetch an OCSP response, parse it with OpenSSL, and return the output.
def get_ocsp(cert_file, url):
    ocsp_req_file = os.path.join(tempdir, "ocsp.req")
    ocsp_resp_file = os.path.join(tempdir, "ocsp.resp")
    # First generate the OCSP request in DER form
    openssl_ocsp = "openssl ocsp -issuer ../test-ca.pem -cert %s.pem" % cert_file
    openssl_ocsp_cmd = ("""
      openssl x509 -in %s -out %s.pem -inform der -outform pem;
      %s -no_nonce -reqout %s
    """ % (cert_file, cert_file, openssl_ocsp, ocsp_req_file))
    print openssl_ocsp_cmd
    subprocess.check_output(openssl_ocsp_cmd, shell=True)
    with open(ocsp_req_file) as f:
        ocsp_req = f.read()
    ocsp_req_b64 = base64.b64encode(ocsp_req)

    # Make the OCSP request three different ways: by POST, by GET, and by GET with
    # URL-encoded parameters. All three should have an identical response.
    get_response = urllib2.urlopen("%s/%s" % (url, ocsp_req_b64)).read()
    get_encoded_response = urllib2.urlopen("%s/%s" % (url, urllib.quote(ocsp_req_b64, safe = ""))).read()
    post_response = urllib2.urlopen("%s/" % (url), ocsp_req).read()

    if get_response != get_encoded_response:
        print "OCSP responses for GET and URL-encoded GET differed."
        die(ExitStatus.OCSPFailure)
    elif get_response != post_response:
        print "OCSP responses for GET and POST differed."
        die(ExitStatus.OCSPFailure)

    with open(ocsp_resp_file, "w") as f:
        f.write(get_response)

    ocsp_verify_cmd = "%s -CAfile ../test-ca.pem -respin %s" % (openssl_ocsp, ocsp_resp_file)
    print ocsp_verify_cmd
    try:
        output = subprocess.check_output(ocsp_verify_cmd, shell=True)
    except subprocess.CalledProcessError as e:
        output = e.output
        print output
        print "subprocess returned non-zero: %s" % e
        die(ExitStatus.OCSPFailure)

    print output
    return output

def verify_ocsp_good(certFile, url):
    output = get_ocsp(certFile, url)
    if not re.search(": good", output):
        if not re.search(" unauthorized \(6\)", output):
            print "Expected OCSP response 'unauthorized', got something else."
            die(ExitStatus.OCSPFailure)
        return False
    return True

def verify_ocsp_revoked(certFile, url):
    output = get_ocsp(certFile, url)
    if not re.search(": revoked", output):
        print "Expected OCSP response 'revoked', got something else."
        die(ExitStatus.OCSPFailure)
    pass

# loop_check expects the function passed as action will return True/False to indicate
# success/failure
def loop_check(failureStatus, action, *args):
    timeout = time.time() + 5
    while True:
        if action(*args):
            break
        if time.time() > timeout:
            die(failureStatus)
        time.sleep(0.25)

def verify_ct_submission(expectedSubmissions, url):
    resp = urllib2.urlopen(url)
    submissionStr = resp.read()
    if int(submissionStr) != expectedSubmissions:
        print "Expected %d submissions, found %d" % (expectedSubmissions, int(submissionStr))
        die(ExitStatus.CTFailure)

def run_node_test():
    s = socket.socket(socket.AF_INET, socket.SOCK_STREAM)
    try:
        s.connect(('localhost', 4000))
    except socket.error, e:
        print("Cannot connect to WFE")
        die(ExitStatus.Error)

    os.chdir('test/js')

    if subprocess.Popen('npm install', shell=True).wait() != 0:
        print("\n Installing NPM modules failed")
        die(ExitStatus.Error)
    certFile = os.path.join(tempdir, "cert.der")
    keyFile = os.path.join(tempdir, "key.pem")
    if subprocess.Popen('''
        node test.js --email foo@letsencrypt.org --agree true \
          --domains foo.com --new-reg http://localhost:4000/acme/new-reg \
          --certKey %s --cert %s
        ''' % (keyFile, certFile), shell=True).wait() != 0:
        print("\nIssuing failed")
        die(ExitStatus.NodeFailure)

    ee_ocsp_url = "http://localhost:4002"
    issuer_ocsp_url = "http://localhost:4003"

    # Also verify that the static OCSP responder, which answers with a
    # pre-signed, long-lived response for the CA cert, also works.
    verify_ocsp_good("../test-ca.der", issuer_ocsp_url)

    # As OCSP-Updater is generating responses indepedantly of the CA we sit in a loop
    # checking OCSP until we either see a good response or we timeout (5s).
    loop_check(ExitStatus.OCSPFailure, verify_ocsp_good, certFile, ee_ocsp_url)

    verify_ct_submission(1, "http://localhost:4500/submissions")

    if subprocess.Popen('''
        node revoke.js %s %s http://localhost:4000/acme/revoke-cert
        ''' % (certFile, keyFile), shell=True).wait() != 0:
        print("\nRevoking failed")
        die(ExitStatus.NodeFailure)

    verify_ocsp_revoked(certFile, ee_ocsp_url)

    return 0


def run_client_tests():
    root = os.environ.get("LETSENCRYPT_PATH")
    assert root is not None, (
        "Please set LETSENCRYPT_PATH env variable to point at "
        "initialized (virtualenv) client repo root")
    test_script_path = os.path.join(root, 'tests', 'boulder-integration.sh')
    cmd = "source %s/venv/bin/activate && %s" % (root, test_script_path)
    if subprocess.Popen(cmd, shell=True, cwd=root, executable='/bin/bash').wait() != 0:
        die(ExitStatus.PythonFailure)


@atexit.register
def cleanup():
    import shutil
    shutil.rmtree(tempdir)
    if exit_status == ExitStatus.OK:
        print("\n\nSUCCESS")
    else:
        print("\n\nFAILURE %d" % exit_status)


exit_status = ExitStatus.OK
tempdir = tempfile.mkdtemp()
if not startservers.start(race_detection=True):
    die(ExitStatus.Error)
run_node_test()
run_client_tests()
if not startservers.check():
    die(ExitStatus.Error)<|MERGE_RESOLUTION|>--- conflicted
+++ resolved
@@ -8,11 +8,8 @@
 import subprocess
 import sys
 import tempfile
-<<<<<<< HEAD
 import urllib
-=======
 import time
->>>>>>> 6dde713f
 import urllib2
 
 import startservers
